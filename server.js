require('dotenv').config();
const express = require('express');
const cors = require('cors');

const app = express();
const PORT = process.env.PORT || 3000;

const CHATMI_ENDPOINT = process.env.CHATMI_ENDPOINT || 
  'https://admin.chatme.ai/connector/webim/webim_message/b453dc519e33a90c9ca6d3365445f3d3/bot_api_webhook';

const connections = new Map();
let lastConnectedSessionId = null;

const toolsListCache = {
  data: null,
  timestamp: 0
};

const TOOLS_LIST_CACHE_TTL = 60 * 1000; // 1 minute cache TTL for tools list

function isToolsListCacheValid() {
  return (
    toolsListCache.data !== null &&
    Date.now() - toolsListCache.timestamp < TOOLS_LIST_CACHE_TTL
  );
}

async function sendChatmiRequest(sessionId, method, params = {}, id = null) {
  const chatmiPayload = {
    method,
    params,
    id
  };

  const inputString = JSON.stringify(chatmiPayload);
  console.log(`[Chatmi] Sending: ${inputString}`);

  const chatmiResponse = await fetch(CHATMI_ENDPOINT, {
    method: 'POST',
    headers: { 'Content-Type': 'application/json' },
    body: JSON.stringify({
      event: 'new_message',
      chat: { id: sessionId },
      text: inputString
    })
  });

  console.log(`[Chatmi] Status: ${chatmiResponse.status}`);

  if (!chatmiResponse.ok) {
    throw new Error(`Chatmi HTTP ${chatmiResponse.status}`);
  }

  const chatmiData = await chatmiResponse.json();
  console.log(`[Chatmi] Response:`, JSON.stringify(chatmiData, null, 2));

  if (!chatmiData.has_answer || chatmiData.messages.length === 0) {
    throw new Error('No response from Chatmi');
  }

  const outputString = chatmiData.messages[0].text;
  console.log(`[Chatmi] Output: ${outputString}`);

  let result;
  try {
    result = JSON.parse(outputString);
  } catch {
    result = outputString;
  }

  return result;
}

async function warmToolsList(sessionId) {
  try {
    console.log(`[Warmup] Refreshing tools list cache...`);
    const result = await sendChatmiRequest(sessionId, 'tools/list', {}, 'warm-tools-list');
    toolsListCache.data = result;
    toolsListCache.timestamp = Date.now();
    console.log(`[Warmup] Tools list cache updated`);
  } catch (error) {
    console.error(`[Warmup] Failed to refresh tools list cache:`, error);
  }
}

function deliverMcpResponse(sessionId, response, res) {
  const payload = JSON.stringify(response);

  if (sessionId && connections.has(sessionId)) {
    console.log(`[MCP] Sending via SSE to session: ${sessionId}`);
    connections.get(sessionId).write(`data: ${payload}\n\n`);
  } else if (connections.size === 1) {
    const [onlySessionId, onlyConnection] = connections.entries().next().value;
    console.log(
      `[MCP] Session ${sessionId || 'default'} not found; broadcasting to ${onlySessionId}`
    );
    onlyConnection.write(`data: ${payload}\n\n`);
  } else if (connections.size > 1) {
    console.log(
      `[MCP] Session ${sessionId || 'default'} not found; broadcasting to all ${connections.size} sessions`
    );
    for (const [connectedSessionId, connection] of connections.entries()) {
      connection.write(`data: ${payload}\n\n`);
    }
  } else {
    console.log(`[MCP] No SSE connection found for session: ${sessionId || 'default'}`);
  }

  return res.status(200).json(response);
}

const toolsListCache = {
  data: null,
  timestamp: 0
};

const TOOLS_LIST_CACHE_TTL = 60 * 1000; // 1 minute cache TTL for tools list

function isToolsListCacheValid() {
  return (
    toolsListCache.data !== null &&
    Date.now() - toolsListCache.timestamp < TOOLS_LIST_CACHE_TTL
  );
}

async function sendChatmiRequest(sessionId, method, params = {}, id = null) {
  const chatmiPayload = {
    method,
    params,
    id
  };

  const inputString = JSON.stringify(chatmiPayload);
  console.log(`[Chatmi] Sending: ${inputString}`);

  const chatmiResponse = await fetch(CHATMI_ENDPOINT, {
    method: 'POST',
    headers: { 'Content-Type': 'application/json' },
    body: JSON.stringify({
      event: 'new_message',
      chat: { id: sessionId },
      text: inputString
    })
  });

  console.log(`[Chatmi] Status: ${chatmiResponse.status}`);

  if (!chatmiResponse.ok) {
    throw new Error(`Chatmi HTTP ${chatmiResponse.status}`);
  }

  const chatmiData = await chatmiResponse.json();
  console.log(`[Chatmi] Response:`, JSON.stringify(chatmiData, null, 2));

  if (!chatmiData.has_answer || chatmiData.messages.length === 0) {
    throw new Error('No response from Chatmi');
  }

  const outputString = chatmiData.messages[0].text;
  console.log(`[Chatmi] Output: ${outputString}`);

  let result;
  try {
    result = JSON.parse(outputString);
  } catch {
    result = outputString;
  }

  return result;
}

async function warmToolsList(sessionId) {
  try {
    console.log(`[Warmup] Refreshing tools list cache...`);
    const result = await sendChatmiRequest(sessionId, 'tools/list', {}, 'warm-tools-list');
    toolsListCache.data = result;
    toolsListCache.timestamp = Date.now();
    console.log(`[Warmup] Tools list cache updated`);
  } catch (error) {
    console.error(`[Warmup] Failed to refresh tools list cache:`, error);
  }
}

function deliverMcpResponse(sessionId, response, res) {

  const payload = JSON.stringify(response);

  if (connections.has(sessionId)) {
    console.log(`[MCP] Sending via SSE to session: ${sessionId}`);
    connections.get(sessionId).write(`data: ${payload}\n\n`);
  } else {
    console.log(`[MCP] No SSE connection found for session: ${sessionId}`);
  }

  return res.status(200).json(response);

}

app.use(cors());
app.use(express.json());

// Main SSE endpoint
app.get('/sse', async (req, res) => {
  const sessionId = req.query.session || `session-${Date.now()}`;
  
  console.log(`========================================`);
  console.log(`[SSE] New connection: ${sessionId}`);
  console.log(`[SSE] Time: ${new Date().toISOString()}`);

  res.setHeader('Content-Type', 'text/event-stream');
  res.setHeader('Cache-Control', 'no-cache');
  res.setHeader('Connection', 'keep-alive');
  res.setHeader('X-Accel-Buffering', 'no');
  if (typeof res.flushHeaders === 'function') {
    res.flushHeaders();
  }

  connections.set(sessionId, res);
  lastConnectedSessionId = sessionId;
  console.log(`[SSE] Active connections: ${connections.size}`);

  if (!isToolsListCacheValid()) {
    warmToolsList(sessionId);
  }

  // Keep-alive
  const keepAliveInterval = setInterval(() => {
    res.write(':ping\n\n');
  }, 30000);

  req.on('close', () => {
    console.log(`[SSE] Disconnected: ${sessionId}`);
    clearInterval(keepAliveInterval);
    connections.delete(sessionId);
    if (lastConnectedSessionId === sessionId) {
      const next = connections.keys().next().value;
      lastConnectedSessionId = next ?? null;
    }
  });
});

// Handle POST requests to /sse (for when n8n calls tools)
app.post('/sse', async (req, res) => {
  console.log(`========================================`);
  console.log(`[POST /sse] Request received`);
  console.log(`[POST /sse] Body:`, JSON.stringify(req.body, null, 2));
  
  let sessionId = req.query.session || req.headers['x-session-id'];
  if (!sessionId && connections.size === 1) {
    sessionId = connections.keys().next().value;
  }
  if (!sessionId) {
    sessionId = lastConnectedSessionId || 'default';
  }

  console.log(`[POST /sse] Session: ${sessionId}`);
  
  try {
    const mcpRequest = req.body;

    if (!mcpRequest || mcpRequest.jsonrpc !== '2.0' || !mcpRequest.method) {
      console.error(`[POST /sse] Invalid request format`);
      return res.status(400).json({
        jsonrpc: '2.0',
        id: mcpRequest?.id || null,
        error: { code: -32600, message: 'Invalid Request' }
      });
    }

    console.log(`[MCP] Method: ${mcpRequest.method}`);
    console.log(`[MCP] Params:`, mcpRequest.params);
    if (mcpRequest.method === 'tools/list' && isToolsListCacheValid()) {
      console.log(`[MCP] Serving tools list from cache`);
      const cachedResponse = {
        jsonrpc: '2.0',
        id: mcpRequest.id,
        result: toolsListCache.data
      };

      const delivery = deliverMcpResponse(sessionId, cachedResponse, res);
      warmToolsList(sessionId);
      return delivery;
    }

<<<<<<< HEAD
    const result = await sendChatmiRequest(
      sessionId,
      mcpRequest.method,
      mcpRequest.params || {},
      mcpRequest.id
    );

=======

    const result = await sendChatmiRequest(
      sessionId,
      mcpRequest.method,
      mcpRequest.params || {},
      mcpRequest.id
    );


>>>>>>> c288e02d
    if (mcpRequest.method === 'tools/list') {
      toolsListCache.data = result;
      toolsListCache.timestamp = Date.now();
      console.log(`[MCP] Tools list cache updated`);
    }

    const mcpResponse = {
      jsonrpc: '2.0',
      id: mcpRequest.id,
      result
    };

    console.log(`[MCP] Response:`, JSON.stringify(mcpResponse, null, 2));

    return deliverMcpResponse(sessionId, mcpResponse, res);

  } catch (error) {
    console.error(`[Error]`, error);
    return res.status(500).json({
      jsonrpc: '2.0',
      id: req.body?.id || null,
      error: { 
        code: -32603, 
        message: error.message
      }
    });
  }
});

app.get('/health', (req, res) => {
  res.json({ 
    status: 'ok', 
    connections: connections.size,
    sessions: Array.from(connections.keys()),
    chatmi: CHATMI_ENDPOINT ? 'configured' : 'default'
  });
});

// Test Chatmi
app.post('/test/chatmi', async (req, res) => {
  try {
    console.log(`[Test] Testing Chatmi...`);
    
    const testPayload = {
      event: 'new_message',
      chat: { id: 'test' },
      text: JSON.stringify({
        method: 'tools/list',
        params: {},
        id: 1
      })
    };
    
    console.log(`[Test] Payload:`, testPayload);
    
    const response = await fetch(CHATMI_ENDPOINT, {
      method: 'POST',
      headers: { 'Content-Type': 'application/json' },
      body: JSON.stringify(testPayload)
    });
    
    console.log(`[Test] Status:`, response.status);
    
    const data = await response.json();
    console.log(`[Test] Response:`, data);
    
    res.json({ 
      success: true, 
      chatmiEndpoint: CHATMI_ENDPOINT,
      response: data 
    });
  } catch (error) {
    console.error(`[Test] Error:`, error);
    res.status(500).json({ 
      success: false, 
      error: error.message,
      chatmiEndpoint: CHATMI_ENDPOINT
    });
  }
});

// Test what n8n sends
app.all('/debug', express.json(), (req, res) => {
  console.log('='.repeat(60));
  console.log('[DEBUG] Request received');
  console.log('[DEBUG] Method:', req.method);
  console.log('[DEBUG] URL:', req.url);
  console.log('[DEBUG] Headers:', JSON.stringify(req.headers, null, 2));
  console.log('[DEBUG] Body:', JSON.stringify(req.body, null, 2));
  console.log('='.repeat(60));
  
  res.json({
    received: {
      method: req.method,
      url: req.url,
      headers: req.headers,
      body: req.body
    }
  });
});

app.listen(PORT, () => {
  console.log('='.repeat(60));
  console.log(`🚀 MCP-Chatmi Server`);
  console.log(`📡 Port: ${PORT}`);
  console.log(`🔌 SSE Endpoint: /sse`);
  console.log(`❤️  Health: /health`);
  console.log(`🧪 Test Chatmi: POST /test/chatmi`);
  console.log(`🐛 Debug: /debug`);
  console.log(`🔧 Chatmi: ${CHATMI_ENDPOINT}`);
  console.log('='.repeat(60));
});<|MERGE_RESOLUTION|>--- conflicted
+++ resolved
@@ -282,7 +282,7 @@
       return delivery;
     }
 
-<<<<<<< HEAD
+
     const result = await sendChatmiRequest(
       sessionId,
       mcpRequest.method,
@@ -290,17 +290,6 @@
       mcpRequest.id
     );
 
-=======
-
-    const result = await sendChatmiRequest(
-      sessionId,
-      mcpRequest.method,
-      mcpRequest.params || {},
-      mcpRequest.id
-    );
-
-
->>>>>>> c288e02d
     if (mcpRequest.method === 'tools/list') {
       toolsListCache.data = result;
       toolsListCache.timestamp = Date.now();
