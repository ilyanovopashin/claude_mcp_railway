--- conflicted
+++ resolved
@@ -83,7 +83,7 @@
 }
 
 function deliverMcpResponse(sessionId, response, res) {
-<<<<<<< HEAD
+
   const payload = JSON.stringify(response);
 
   if (connections.has(sessionId)) {
@@ -94,16 +94,7 @@
   }
 
   return res.status(200).json(response);
-=======
-  if (connections.has(sessionId)) {
-    console.log(`[MCP] Sending via SSE to session: ${sessionId}`);
-    connections.get(sessionId).write(`data: ${JSON.stringify(response)}\n\n`);
-    return res.status(202).json({ status: 'sent via SSE', sessionId });
-  }
-
-  console.log(`[MCP] No SSE connection, sending via HTTP`);
-  return res.json(response);
->>>>>>> e4516e7b
+
 }
 
 app.use(cors());
@@ -179,7 +170,7 @@
       warmToolsList(sessionId);
       return delivery;
     }
-<<<<<<< HEAD
+
 
     const result = await sendChatmiRequest(
       sessionId,
@@ -188,16 +179,7 @@
       mcpRequest.id
     );
 
-=======
-
-    const result = await sendChatmiRequest(
-      sessionId,
-      mcpRequest.method,
-      mcpRequest.params || {},
-      mcpRequest.id
-    );
-
->>>>>>> e4516e7b
+
     if (mcpRequest.method === 'tools/list') {
       toolsListCache.data = result;
       toolsListCache.timestamp = Date.now();
